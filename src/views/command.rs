--- conflicted
+++ resolved
@@ -93,16 +93,7 @@
     }
 }
 
-<<<<<<< HEAD
-impl<V, F> private::Sealed for Command<V, F>
-where
-    V: View,
-    F: Fn(&mut Context) + Clone + 'static,
-{
-}
-=======
 impl<V, F> private::Sealed for Command<V, F> {}
->>>>>>> dfe08324
 
 pub trait CommandBase {
     fn exec(&self);
