--- conflicted
+++ resolved
@@ -63,12 +63,8 @@
 }
 
 /// Struct for the `tap` gesture.
-<<<<<<< HEAD
 #[derive(Clone)]
-pub struct Tap<V: View, F> {
-=======
 pub struct Tap<V, F> {
->>>>>>> dfe08324
     /// Child view tree.
     child: V,
 
